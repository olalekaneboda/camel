--- conflicted
+++ resolved
@@ -59,12 +59,9 @@
         broker = new BrokerService();
         final int port = AvailablePortFinder.getNextAvailable(33333);
         brokerUri = "tcp://localhost:" + port;
-<<<<<<< HEAD
         //Disable the JMX by default
         broker.setUseJmx(false);
-=======
         broker.getManagementContext().setConnectorPort(AvailablePortFinder.getNextAvailable(port + 1));
->>>>>>> 1f3b6269
         configureBroker(broker);
         startBroker();
     }
